package node

import (
	"time"
	"sync"
	router "router/client"
	"storage"
)

// Config stores configuration for a Node service.
//
// Config -- содержит конфигурацию Node.
type Config struct {
	// Addr is an address to listen at.
	// Addr -- слушающий адрес Node.
	Addr storage.ServiceAddr
	// Router is an address of Router service.
	// Router -- адрес Router service.
	Router storage.ServiceAddr
	// Heartbeat is a time interval between heartbeats.
	// Heartbeat -- интервал между двумя heartbeats.
	Heartbeat time.Duration

	// Client specifies client for Router.
	// Client -- клиент для Router.
	Client router.Client `yaml:"-"`
}

// Node is a Node service.
type Node struct {
	config Config
	quit chan struct {}
	dict map[storage.RecordID][]byte
	mutex sync.RWMutex
}

// New creates a new Node with a given cfg.
//
// New создает новый Node с данным cfg.
func New(cfg Config) *Node {
	quit := make(chan struct {})
	dct := make(map[storage.RecordID][]byte)

	return &Node{config: cfg, quit: quit, dict: dct}
}

<<<<<<< HEAD

// Hearbeats runs heartbeats from node to a router
// each time interval set by cfg.Hearbeat.
=======
// Heartbeats runs heartbeats from node to a router
// each time interval set by cfg.Heartbeat.
>>>>>>> 7408af19
//
// Heartbeats запускает отправку heartbeats от node к router
// через каждый интервал времени, заданный в cfg.Heartbeat.
func (node *Node) Heartbeats() {
	go func() {
		for {
			select {
			case <- node.quit:
				return
			default:
				time.Sleep(node.config.Heartbeat)
				node.config.Client.Heartbeat(node.config.Router, node.config.Addr)
			}
		}
	}()

}

// Stop stops heartbeats
//
// Stop останавливает отправку heartbeats.
func (node *Node) Stop() {
	node.quit <- struct {}{}
}

// Put an item to the node if an item for the given key doesn't exist.
// Returns the storage.ErrRecordExists error otherwise.
//
// Put -- добавить запись в node, если запись для данного ключа
// не существует. Иначе вернуть ошибку storage.ErrRecordExists.
func (node *Node) Put(k storage.RecordID, d []byte) error {
	node.mutex.Lock()
	defer node.mutex.Unlock()

	_, ok := node.dict[k]
	if ok {
		return storage.ErrRecordExists
	}
	node.dict[k] = d
	return nil
}

// Del an item from the node if an item exists for the given key.
// Returns the storage.ErrRecordNotFound error otherwise.
//
// Del -- удалить запись из node, если запись для данного ключа
// существует. Иначе вернуть ошибку storage.ErrRecordNotFound.
func (node *Node) Del(k storage.RecordID) error {
	node.mutex.Lock()
	defer node.mutex.Unlock()

	_, ok := node.dict[k]
	if !ok {
		return storage.ErrRecordNotFound
	}
	delete(node.dict, k)
	return nil
}

// Get an item from the node if an item exists for the given key.
// Returns the storage.ErrRecordNotFound error otherwise.
//
// Get -- получить запись из node, если запись для данного ключа
// существует. Иначе вернуть ошибку storage.ErrRecordNotFound.
func (node *Node) Get(k storage.RecordID) ([]byte, error) {
	node.mutex.Lock()
	defer node.mutex.Unlock()

	val, ok := node.dict[k]
	if !ok {
		return nil, storage.ErrRecordNotFound
	}
	return val, nil
}<|MERGE_RESOLUTION|>--- conflicted
+++ resolved
@@ -44,14 +44,7 @@
 	return &Node{config: cfg, quit: quit, dict: dct}
 }
 
-<<<<<<< HEAD
 
-// Hearbeats runs heartbeats from node to a router
-// each time interval set by cfg.Hearbeat.
-=======
-// Heartbeats runs heartbeats from node to a router
-// each time interval set by cfg.Heartbeat.
->>>>>>> 7408af19
 //
 // Heartbeats запускает отправку heartbeats от node к router
 // через каждый интервал времени, заданный в cfg.Heartbeat.
